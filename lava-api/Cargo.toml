--- conflicted
+++ resolved
@@ -16,13 +16,8 @@
 futures = "0.3"
 serde = { version = "^1.0.97", features = ["derive"] }
 serde_json = "^1"
-<<<<<<< HEAD
-serde_with = "1.14"
+serde_with = "2.0"
 serde_yaml = "0.9"
-=======
-serde_with = "2.0"
-serde_yaml = "0.8"
->>>>>>> 49244c6e
 reqwest = { version = "0.11", features = ["json", "stream"] }
 tokio = { version = "1.4", features = ["macros", "rt", "rt-multi-thread", "sync"] }
 url = "2"
