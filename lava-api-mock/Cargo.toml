[package]
name = "lava-api-mock"
version = "0.1.0"
authors = ["Edmund Smith <ed.smith@collabora.com>"]
edition = "2021"
license = "MIT OR Apache-2.0"
description = "Mock crate for the LAVA REST APIs"
homepage = "https://github.com/collabora/lava-api"
repository = "https://github.com/collabora/lava-api"
readme = "../README.md"

[dependencies]
boulder = { version="0.3", features = ["persian-rug"] }
chrono = { version = "0.4", features = ["serde"] }
clone-replace = "0.1"
django-query = { version="0.2", features = ["wiremock", "persian-rug", "clone-replace"] }
futures = "0.3"
persian-rug = { version = "0.1", features = ["clone-replace"] }
rust_decimal = "1"
rust_decimal_macros = "1"
serde = { version = "^1.0.97", features = ["derive"] }
serde_json = "^1"
<<<<<<< HEAD
serde_with = "1.14"
serde_yaml = "0.9"
=======
serde_with = "2.0"
serde_yaml = "0.8"
>>>>>>> 49244c6e
tokio = { version = "1.4", features = ["macros", "rt", "rt-multi-thread", "sync"] }
strum = { version = "0.24" }
url = "2"
thiserror = "1.0"
log = "0.4"
wiremock = { version = "0.5" }
rand = { version = "0.8" }
arc-swap = "1.4"
rand_chacha = "0.3"

[dev-dependencies]
anyhow = "1"
env_logger = "0.9"
test-log = "0.2"
reqwest = "0.11"
tokio-test = "0.4"
lava-api = { path = "../lava-api" }<|MERGE_RESOLUTION|>--- conflicted
+++ resolved
@@ -20,13 +20,8 @@
 rust_decimal_macros = "1"
 serde = { version = "^1.0.97", features = ["derive"] }
 serde_json = "^1"
-<<<<<<< HEAD
-serde_with = "1.14"
+serde_with = "2.0"
 serde_yaml = "0.9"
-=======
-serde_with = "2.0"
-serde_yaml = "0.8"
->>>>>>> 49244c6e
 tokio = { version = "1.4", features = ["macros", "rt", "rt-multi-thread", "sync"] }
 strum = { version = "0.24" }
 url = "2"
